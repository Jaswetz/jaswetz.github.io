<!DOCTYPE html>
<html lang="en">
  <head>
    <meta charset="UTF-8" />
    <meta name="viewport" content="width=device-width, initial-scale=1.0" />
    <title>Intel LFC: Immersive Soccer App | Jason Swetzoff</title>

<<<<<<< HEAD
    <!-- SEO Meta Tags -->
    <meta
      name="description"
      content="Case study: Leading UX design for Intel's groundbreaking Immersive Media project, developing native Android and iOS apps that leveraged FreeD, Voke VR, and innovative clip tagging technology to revolutionize soccer fan engagement."
    />
    <meta
      name="keywords"
      content="UX Design, Immersive Media, Intel, Liverpool FC, Mobile App Design, VR Technology, FreeD, Android iOS Development, Sports Technology"
    />
    <meta name="author" content="Jason Swetzoff" />
    <meta name="robots" content="index, follow" />

    <!-- Open Graph / Facebook -->
    <meta
      property="og:title"
      content="Intel LFC: Immersive Soccer App | Jason Swetzoff"
    />
    <meta
      property="og:description"
      content="Case study: Leading UX design for Intel's groundbreaking Immersive Media project, developing native Android and iOS apps that leveraged FreeD, Voke VR, and innovative clip tagging technology to revolutionize soccer fan engagement."
    />
    <meta property="og:type" content="article" />
    <meta
      property="og:url"
      content="https://jaswetz.github.io/projects/project-intel-lfc.html"
    />
    <meta
      property="og:image"
      content="https://jaswetz.github.io/img/projects/lfc/ios-android.png"
    />
    <meta property="og:site_name" content="Jason Swetzoff - UX Portfolio" />

    <!-- Twitter Card -->
    <meta name="twitter:card" content="summary_large_image" />
    <meta name="twitter:title" content="Intel LFC: Immersive Soccer App" />
    <meta
      name="twitter:description"
      content="Case study: Leading UX design for Intel's groundbreaking Immersive Media project, developing native Android and iOS apps that leveraged FreeD, Voke VR, and innovative clip tagging technology to revolutionize soccer fan engagement."
    />
    <meta
      name="twitter:image"
      content="https://jaswetz.github.io/img/projects/lfc/ios-android.png"
    />
=======
    <!-- Google Analytics 4 - Only load in production -->
    <script>
      // Only load GA4 in production environment
      if (
        window.location.hostname !== "localhost" &&
        window.location.hostname !== "127.0.0.1" &&
        !window.location.hostname.includes("127.0.0.1") &&
        window.location.port === ""
      ) {
        // Load GA4 script with better error handling
        var script = document.createElement("script");
        script.async = true;
        script.src = "https://www.googletagmanager.com/gtag/js?id=G-Z5DNDF44NG";
        script.onerror = function () {
          console.warn(
            "Google Analytics script failed to load - this may be due to ad blockers or network issues"
          );
        };
        script.onload = function () {
          // Google Analytics script loaded
        };
        document.head.appendChild(script);
      }
    </script>
    <!-- Google Analytics 4 -->
    <script
      async
      src="https://www.googletagmanager.com/gtag/js?id=G-Z5DNDF44NG"
    ></script>
>>>>>>> 95c43202

    <!-- Font optimization -->
    <!-- Preconnect to Google Fonts for faster loading -->
    <link rel="preconnect" href="https://fonts.googleapis.com" crossorigin />
    <link rel="preconnect" href="https://fonts.gstatic.com" crossorigin />

    <!-- Optimized Google Fonts CSS with font-display: swap -->
    <link
      href="https://fonts.googleapis.com/css2?family=Gentium+Plus:wght@400;700&family=Laila:wght@400;600&family=PT+Sans:wght@400;700&display=swap"
      rel="stylesheet"
    />

    <link rel="stylesheet" href="../css/main.css" />
    <link
      rel="icon"
      type="image/x-icon"
      href="../assets/favicons/favicon.ico"
    />
    <link
      rel="icon"
      type="image/png"
      sizes="16x16"
      href="../assets/favicons/favicon-16x16.png"
    />
    <link
      rel="icon"
      type="image/png"
      sizes="32x32"
      href="../assets/favicons/favicon-32x32.png"
    />
    <link
      rel="icon"
      type="image/png"
      sizes="96x96"
      href="../assets/favicons/favicon-96x96.png"
    />
    <link rel="apple-touch-icon" href="../assets/favicons/apple-icon.png" />
  </head>
  <body class="project lfc-intel">
    <a href="#main-content" class="skip-link">Skip to main content</a>
    <header>
      <site-header></site-header>
    </header>
    <!-- Hero Section -->
    <section
      class="hero hero--project hero-section"
      id="hero"
      aria-labelledby="hero-title"
    >
      <div class="wrapper">
        <div class="hero--project__content">
          <div class="hero--project__label" aria-label="Client name">
            Intel & Liverpool Football Club
          </div>
          <h1 class="hero--project__header" id="hero-title">
            Securing Intel's Multi-Year Deal with an Immersive Soccer App
          </h1>
          <div
            class="hero--project__meta"
            role="group"
            aria-label="Project metadata"
          >
            <span class="hero--project__role" aria-label="Role"
              >Lead UX Designer</span
            >
            <span class="hero--project__timeline" aria-label="Timeline"
              >6 Month Project</span
            >
          </div>
        </div>
      </div>
    </section>

    <main
      id="main-content"
      class="project-case-study intel-lfc-case-study-grid main-content wrapper"
      role="main"
    >
      <article class="article">
        <div class="sidebar grid grid--2-column--sidebar">
          <div class="article__content">
            <section class="project-summary" id="project-summary">
              <figure>
                <img
                  src="../img/projects/lfc/ios-android.png"
                  alt="Intel LFC Android and iOS app final design"
                  class="project-summary__image project__img img--max-width"
                  loading="lazy"
                />
                <figcaption>
                  A sneak peak of the final iOS and Android app.
                </figcaption>
              </figure>

              <div class="project-summary__cards grid grid--auto-fit-md">
                <div class="project-summary__card card--outline card__text">
                  <h3>Client</h3>
                  <p>Intel & Liverpool Football Club</p>
                </div>
                <div class="project-summary__card card--outline card__text">
                  <h3>Role</h3>
                  <p>Lead UX Designer</p>
                </div>
                <div class="project-summary__card card--outline card__text">
                  <h3>Platform</h3>
                  <p>Android and iOS</p>
                </div>
                <div class="project-summary__card card--outline card__text">
                  <h3>Timeline</h3>
                  <p>6 months</p>
                </div>
                <div class="project-summary__card card--outline card__text">
                  <h3>Users</h3>
                  <p>Soccer Fans</p>
                </div>
                <div class="project-summary__card card--outline card__text">
                  <h3>Tech</h3>
                  <p>FreeD, Voke VR, Clip Tagging</p>
                </div>
              </div>

              <p class="project-summary__description">
                I spearheaded the UX design for Intel's groundbreaking Immersive
                Media project, aiming to revolutionize soccer fan engagement
                through cutting-edge technology. Within a challenging six-month
                timeframe, I led a cross-functional team to develop a native
                Android and iOS application, navigating complex stakeholder
                requirements and a rapidly evolving technological landscape.
              </p>
              <p class="project-summary__description">
                The app leveraged FreeD (360-degree volumetric video), Voke
                (VR), and innovative clip tagging technology to showcase the
                technology and engage fans. This case study explores how we
                successfully delivered an engaging app that directly contributed
                to securing a multi-year deal with TNT for NBA VR experiences.
              </p>
            </section>

            <section class="project-problem" id="challenge">
              <h2>Challenge</h2>
              <p>The primary challenges we encountered in this project were:</p>

              <div class="grid grid--auto-fit-md">
                <div class="problem-card card card--white">
                  <div class="problem-card__icon">
                    <!-- <img
                      src="../img/icons/ball.png"
                      alt="Stakeholder Management"
                      class="problem-card__img"
                    /> -->
                  </div>
                  <div class="problem-card__content">
                    <h3>Conflicting Stakeholder Needs</h3>
                    <p>
                      Balancing the requirements of three different stakeholder
                      groups with varying priorities and expectations.
                    </p>
                  </div>
                </div>

                <div class="problem-card card card--white">
                  <div class="problem-card__icon">
                    <!-- <img
                      src="../img/icons/graph.png"
                      alt="Timeline Pressure"
                      class="problem-card__img"
                    /> -->
                  </div>
                  <div class="problem-card__content">
                    <h3>Tight Timeline</h3>
                    <p>
                      Delivering a complete native application for both iOS and
                      Android within just 6 months.
                    </p>
                  </div>
                </div>

                <div class="problem-card card card--white">
                  <div class="problem-card__icon">
                    <!-- <img
                      src="../img/icons/ux.png"
                      alt="Fan Engagement"
                      class="problem-card__img"
                    /> -->
                  </div>
                  <div class="problem-card__content">
                    <h3>Fan Engagement</h3>
                    <p>
                      Creating an application that would meaningfully boost fan
                      engagement with soccer content.
                    </p>
                  </div>
                </div>

                <div class="problem-card card card--white">
                  <div class="problem-card__icon">
                    <!-- <img
                      src="../img/icons/eye.png"
                      alt="Undefined Requirements"
                      class="problem-card__img"
                    /> -->
                  </div>
                  <div class="problem-card__content">
                    <h3>Undefined Requirements</h3>
                    <p>
                      Working with unclear feature definitions and requirements
                      from Intel, requiring extensive discovery work.
                    </p>
                  </div>
                </div>
              </div>
            </section>

            <section
              class="project-business-objectives"
              id="business-objectives"
            >
              <h2>Define Business Objectives</h2>
              <p>
                Intel had a very narrow idea of what they wanted—additionally
                LFC had their own requirements. This project was also being used
                by Intel as a study on how they could use their technology to
                engage fans for other teams and other sports.
              </p>
              <p>
                We did not have much time so it was crucial to download as much
                information as possible and clarify the business objectives as
                soon as possible. This was done through a series of discovery
                meetings and stakeholder interviews.
              </p>
              <p>We defined our business objectives as the following:</p>

              <div class="grid grid--auto-fit-md">
                <div class="problem-card card card--white">
                  <div class="problem-card__content">
                    <h3>Increase Fan Engagement and Loyalty</h3>
                    <p>
                      By providing access to personalized content that resonates
                      with soccer fans and keeps them engaged with the platform.
                    </p>
                  </div>
                </div>

                <div class="problem-card card card--white">
                  <div class="problem-card__content">
                    <h3>Solidify Leadership in Immersive Media Landscape</h3>
                    <p>
                      By dynamically delivering FreeD (360-degree volumetric
                      video) and Voke (VR) content to fans, showcasing Intel's
                      cutting-edge technology.
                    </p>
                  </div>
                </div>

                <div class="problem-card card card--white">
                  <div class="problem-card__content">
                    <h3>Increase Adoption Rate of Intel's Products</h3>
                    <p>
                      By connecting with a broader audience through immersive
                      sports experiences and demonstrating the value of Intel's
                      technology stack.
                    </p>
                  </div>
                </div>
              </div>
            </section>

            <section class="project-process" id="process">
              <h2>Define Process</h2>

              <p>
                I've learned over my career that each project is unique and
                there is never a standard process. Therefore, I find it critical
                to define and align with my team on the best process for the
                particular project.
              </p>
              <p>
                For the Intel project we decided that creating a Deliverables
                Map would be the best way to ensure that we were aligned on the
                process and would achieve our goal. We customized our process to
                balance business objectives with user needs and to make sure
                that the features we defined could be built by development in
                the short time period we had.
              </p>
              <p>
                The Deliverables Map illustrated what we needed to do to
                accomplish our end goal. Providing a high-level overview of
                major milestones, the Map allowed us to track where we are in
                the process, and identify and expose potential risks and
                blockers early on in the process.
              </p>

              <figure>
                <img
                  src="../img/projects/lfc/discovery.jpg"
                  alt="Discovery workshop with Post-it notes on wall"
                  class="process-image project__img img--max-width"
                  loading="lazy"
                />
                <figcaption>Discovery workshop.</figcaption>
              </figure>
              <p>
                Defining what an MVP will look like took many meetings,
                brainstorming sessions, white boarding, and iterating on very
                crude wireframes. Once we had a loose idea of which features
                were needed to meet the business requirements, which features we
                thought would engage our users, and understood what was
                technically feasible in this short timeline, it was time to
                iterate on wireframes.
              </p>
              <div class="grid grid--2-column grid--gap-xl">
                <figure>
                  <img
                    src="../img/projects/lfc/whiteboarding-1.png"
                    alt="Sketches of mobile apps on whiteboard"
                    class="process-image project__img"
                    loading="lazy"
                  />
                  <figcaption>
                    Here, the PO and I made initial sketches of potential
                    features. This is an organic conversation that happens to
                    get ideas flowing and to talk through use cases.
                  </figcaption>
                </figure>
                <figure>
                  <img
                    src="../img/projects/lfc/whiteboarding-2.jpg"
                    alt="Whiteboard showing prioritized list of features"
                    class="process-image project__img"
                    loading="lazy"
                  />
                  <figcaption>
                    Here, the PO and I made a list of features, refined the
                    list, and then prioritized the features for a MVP and for
                    later releases.
                  </figcaption>
                </figure>
              </div>

              <p>
                Continuing on the iterative feature building process, I wanted
                to get an idea of how the features will be sorted in the app so
                I made a site map using the MVP feature set to help define the
                application's information architecture.
              </p>
              <div class="grid grid--2-column grid--gap-xl">
                <figure>
                  <img
                    src="../img/projects/lfc/whiteboarding-3.png"
                    alt="Whiteboard showing sticky notes of sitemap"
                    class="process-image project__img"
                    loading="lazy"
                  />
                  <figcaption>Site mapping workshop.</figcaption>
                </figure>

                <figure>
                  <img
                    src="../img/projects/lfc/user-flow.png"
                    alt="A user flow of the app"
                    class="process-image project__img"
                    loading="lazy"
                  />
                  <figcaption>High level user flow.</figcaption>
                </figure>
              </div>
            </section>

            <section class="project-wireframing" id="wireframing">
              <h2>Wireframing, Prototyping And User Interviews</h2>
              <p>
                We needed to validate that the features we defined for MVP would
                excite and engage the user, as well as meet their needs. To do
                this, we needed to put together a rough prototype for users to
                test once we began our research.
              </p>

              <div class="features grid grid--auto-fit-sm">
                <div class="card--outline card__text">
                  <div class="card__icon">
                    <svg
                      width="24"
                      height="24"
                      viewBox="0 0 24 24"
                      fill="none"
                      stroke="currentColor"
                      stroke-width="2"
                      stroke-linecap="round"
                      stroke-linejoin="round"
                    >
                      <circle cx="11" cy="11" r="8"></circle>
                      <path d="m21 21-4.35-4.35"></path>
                    </svg>
                  </div>
                  <h3>Filtering</h3>
                  <p>
                    How a user would search through games to find certain plays.
                  </p>
                </div>

                <div class="card--outline card__text">
                  <div class="card__icon">
                    <svg
                      width="24"
                      height="24"
                      viewBox="0 0 24 24"
                      fill="none"
                      stroke="currentColor"
                      stroke-width="2"
                      stroke-linecap="round"
                      stroke-linejoin="round"
                    >
                      <circle cx="12" cy="12" r="2"></circle>
                      <path d="M12 1v6m0 6v6"></path>
                      <path d="m15 9-3 3-3-3"></path>
                    </svg>
                  </div>
                  <h3>Live-Match</h3>
                  <p>How a live game would be handled in the app.</p>
                </div>

                <div class="card--outline card__text">
                  <div class="card__icon">
                    <svg
                      width="24"
                      height="24"
                      viewBox="0 0 24 24"
                      fill="none"
                      stroke="currentColor"
                      stroke-width="2"
                      stroke-linecap="round"
                      stroke-linejoin="round"
                    >
                      <path
                        d="M3 12a9 9 0 1 0 9-9 9.75 9.75 0 0 0-6.74 2.74L3 8"
                      ></path>
                      <path d="M3 3v5h5"></path>
                      <path d="M12 7v5l4 2"></path>
                    </svg>
                  </div>
                  <h3>Post-Match</h3>
                  <p>
                    How a match that happened in the past would be presented.
                  </p>
                </div>

                <div class="card--outline card__text">
                  <div class="card__icon">
                    <svg
                      width="24"
                      height="24"
                      viewBox="0 0 24 24"
                      fill="none"
                      stroke="currentColor"
                      stroke-width="2"
                      stroke-linecap="round"
                      stroke-linejoin="round"
                    >
                      <path
                        d="M4 12v8a2 2 0 0 0 2 2h12a2 2 0 0 0 2-2v-8"
                      ></path>
                      <polyline points="16,6 12,2 8,6"></polyline>
                      <line x1="12" y1="2" x2="12" y2="15"></line>
                    </svg>
                  </div>
                  <h3>Sharing</h3>
                  <p>How sharing would work in the app.</p>
                </div>
              </div>

              <p>
                I decided to do these prototypes in Principle because Principle
                gave me the ability to make the prototype feel like a real
                native app; I utilized animations and page transitions to convey
                the most realistic experience of the app to users during
                interviews.
              </p>

              <figure>
                <img
                  src="../img/projects/lfc/high-fidelity.png"
                  alt="High-fidelity mockups of the app"
                  class="prototype-image project__img"
                  loading="lazy"
                />
                <figcaption>
                  Screenshots of part of the prototype in Sketch.
                </figcaption>
              </figure>
            </section>

            <section class="project-user-interviews" id="user-interviews">
              <h2>User Interviews</h2>
              <p>
                We created a screener in Google forms and recruited most of our
                interviewees from social media. Some of the members of our team
                were avid soccer fans so it was easy to get access to the
                Facebook Groups we needed to access and target the participants
                we needed. We offered $50 to help us out and had enough
                participants in no time. We decided to do 6 interviews, all in
                person.
              </p>
              <p>
                The prototype validated our theories on what would excite and
                engage users. Now that our assumptions were confirmed, it was
                time to dive deep into defining the design and the UX of the
                entire application on both iOS and Android.
              </p>
            </section>

            <section class="project-designing" id="designing">
              <h2>Designing The Complete App</h2>
              <p>
                So far we had designed what I would call a branded wireframe for
                the prototype. We had not dived deeply into the design or how
                features would really work. Our goal for the designs so far were
                to convey to users and some stakeholders what our main features
                would be and validate that these features would meet the
                business goals and not only meet the users needs but engage
                them.
              </p>
              <p>
                I began by creating a task flow which eventually turned into
                user flow shown below. I kept the user flow updated as I updated
                the comps. It was a great resource for the team and developers
                to reference.
              </p>

              <figure>
                <img
                  src="../img/projects/lfc/hf-user-flow.png"
                  alt="Detailed user flow of the app"
                  class="user-flow-image project__img"
                  loading="lazy"
                />
                <figcaption>Detailed user flows.</figcaption>
              </figure>

              <p>
                During the design I would frequently go back to pen and paper to
                iterate on different ideas and brainstorm on how features may
                work. A few examples are below:
              </p>
              <div class="grid grid--2-column grid--gap-xl">
                <figure>
                  <img
                    src="../img/projects/lfc/sketching-1.png"
                    alt="Sketches of the app"
                    class="sketch-image project__img"
                    loading="lazy"
                  />
                  <figcaption>
                    Iterations on switching between video formats.
                  </figcaption>
                </figure>

                <figure>
                  <img
                    src="../img/projects/lfc/sketching-2.png"
                    alt="Sketches of the app"
                    class="sketch-image project__img"
                    loading="lazy"
                  />
                  <figcaption>
                    Iterations on switching between video formats.
                  </figcaption>
                </figure>
              </div>

              <p>
                I designed the app in Sketch and by default I create a clickable
                prototype to accompany my designs. This helps me grasp the flow
                of the design better and make sure I am not leaving out any
                pages or states. Using invision to do this, the prototype also
                helped me easily share the flow and design with members of my
                team.
              </p>

              <figure>
                <img
                  src="../img/projects/lfc/high-level-proto.png"
                  alt="Overview of a prototype made in Sketch app"
                  class="prototype-overview-image project__img"
                  loading="lazy"
                />
                <figcaption>Overview of the Prototype.</figcaption>
              </figure>

              <p>
                Once I was satisfied that I had covered every page and state of
                the app it was time to work with the devs and translate the
                design.
              </p>
            </section>

            <section class="project-development" id="development">
              <h2>Development</h2>
              <p>
                I collaborated closely with both iOS and Android development
                teams to ensure accurate translation of the client's vision and
                my designs into the app. By pairing and working directly with
                the developers, we minimized confusion and misinterpretations.
                Additionally, I created Principle videos to illustrate animation
                concepts, fostering a collaborative back-and-forth exchange of
                animation ideas with the developers. This enjoyable and
                productive collaboration with both teams added that special
                polish that elevated the app to the next level.
              </p>
            </section>

            <section class="project-outcome" id="outcome">
              <h2>Outcome</h2>
              <p>
                Considering all of the constraints and challenges of this
                project, this project was a great success. We were able to build
                an app that met all of the client's technical requirements, that
                users found engaging, and that all within our given timeframe
                and budget. It was a very fast paced project, but defining the
                process early on, and keeping the team engaged and focused on
                our end goal helped us reach the finish line and start the
                conversation for a Phase 2. The client even wrote an awesome
                poem on how satisfied they were with what we delivered (which I
                wish I had to show you)!
              </p>
            </section>

            <section class="results-section" id="results">
              <h2>Results & Impact</h2>
              <p class="results-section__intro">
                The Intel LFC immersive soccer app delivered significant
                business value and successfully met all project objectives
                within the challenging timeline.
              </p>

              <div class="results-grid">
                <div class="result-subscriber-card card--white">
                  <div class="result-subscriber-number">Multi-Year</div>
                  <div class="result-subscriber-label">TNT NBA VR Deal</div>
                  <p class="result-subscriber-description">
                    Secured a multi-year deal with TNT for NBA VR experiences,
                    directly attributed to the success of this project.
                  </p>
                </div>

                <div class="result-benefits">
                  <div class="result-benefit card--white">
                    <div class="result-benefit__icon">
                      <svg
                        width="24"
                        height="24"
                        viewBox="0 0 24 24"
                        fill="none"
                        stroke="currentColor"
                        stroke-width="2"
                        stroke-linecap="round"
                        stroke-linejoin="round"
                      >
                        <path d="M22 11.08V12a10 10 0 1 1-5.93-9.14"></path>
                        <polyline points="22,4 12,14.01 9,11.01"></polyline>
                      </svg>
                    </div>
                    <div class="result-benefit__content">
                      <h4 class="result-benefit__title">
                        Business Requirements Met
                      </h4>
                      <p class="result-benefit__description">
                        Successfully met all business needs and requirements
                        defined by Intel.
                      </p>
                    </div>
                  </div>

                  <div class="result-benefit card--white">
                    <div class="result-benefit__icon">
                      <svg
                        width="24"
                        height="24"
                        viewBox="0 0 24 24"
                        fill="none"
                        stroke="currentColor"
                        stroke-width="2"
                        stroke-linecap="round"
                        stroke-linejoin="round"
                      >
                        <path
                          d="M17 21v-2a4 4 0 0 0-4-4H5a4 4 0 0 0-4 4v2"
                        ></path>
                        <circle cx="9" cy="7" r="4"></circle>
                        <path
                          d="m22 21-3-3m0 0a5 5 0 1 0-5-5 5 5 0 0 0 5 5z"
                        ></path>
                      </svg>
                    </div>
                    <div class="result-benefit__content">
                      <h4 class="result-benefit__title">
                        User Engagement Success
                      </h4>
                      <p class="result-benefit__description">
                        MVP features successfully excited and engaged users,
                        validating our design approach.
                      </p>
                    </div>
                  </div>

                  <div class="result-benefit card--white">
                    <div class="result-benefit__icon">
                      <svg
                        width="24"
                        height="24"
                        viewBox="0 0 24 24"
                        fill="none"
                        stroke="currentColor"
                        stroke-width="2"
                        stroke-linecap="round"
                        stroke-linejoin="round"
                      >
                        <rect
                          x="2"
                          y="3"
                          width="20"
                          height="14"
                          rx="2"
                          ry="2"
                        ></rect>
                        <line x1="8" y1="21" x2="16" y2="21"></line>
                        <line x1="12" y1="17" x2="12" y2="21"></line>
                      </svg>
                    </div>
                    <div class="result-benefit__content">
                      <h4 class="result-benefit__title">
                        Dual Platform Success
                      </h4>
                      <p class="result-benefit__description">
                        Successfully delivered both iOS and Android applications
                        within the 6-month timeline.
                      </p>
                    </div>
                  </div>

                  <div class="result-benefit card--white">
                    <div class="result-benefit__icon">
                      <svg
                        width="24"
                        height="24"
                        viewBox="0 0 24 24"
                        fill="none"
                        stroke="currentColor"
                        stroke-width="2"
                        stroke-linecap="round"
                        stroke-linejoin="round"
                      >
                        <path d="M12 2L2 7l10 5 10-5-10-5z"></path>
                        <path d="M2 17l10 5 10-5"></path>
                        <path d="M2 12l10 5 10-5"></path>
                      </svg>
                    </div>
                    <div class="result-benefit__content">
                      <h4 class="result-benefit__title">Scalable Framework</h4>
                      <p class="result-benefit__description">
                        Established a scalable framework for future immersive
                        sports applications.
                      </p>
                    </div>
                  </div>
                </div>
              </div>

              <div class="professional-growth">
                <div class="professional-growth__icon">
                  <svg
                    width="24"
                    height="24"
                    viewBox="0 0 24 24"
                    fill="none"
                    stroke="currentColor"
                    stroke-width="2"
                    stroke-linecap="round"
                    stroke-linejoin="round"
                  >
                    <path d="M20 21v-2a4 4 0 0 0-4-4H8a4 4 0 0 0-4 4v2"></path>
                    <circle cx="12" cy="7" r="4"></circle>
                  </svg>
                </div>
                <div class="professional-growth__content">
                  <h3 class="professional-growth__title">Project Impact</h3>
                  <p class="professional-growth__description">
                    This project was a great success considering all constraints
                    and challenges. The client was so satisfied with our
                    delivery that they wrote a poem expressing their
                    satisfaction. The project not only met technical
                    requirements but also started conversations for a Phase 2
                    development.
                  </p>
                </div>
              </div>
            </section>
          </div>

          <div class="article__sidebar">
            <nav class="sidebar-nav">
              <ul>
                <li><a href="#project-summary">Overview</a></li>
                <li><a href="#challenge">Challenge</a></li>
                <li><a href="#business-objectives">Business Objectives</a></li>
                <li><a href="#process">Define Process</a></li>
                <li>
                  <a href="#wireframing">Wireframing & User Interviews</a>
                </li>
                <li><a href="#user-interviews">User Interviews</a></li>
                <li><a href="#designing">Designing The Complete App</a></li>
                <li><a href="#development">Development</a></li>
                <li><a href="#outcome">Outcome</a></li>
                <li><a href="#results">Results</a></li>
              </ul>
            </nav>
          </div>
        </div>
      </article>

      <!-- <nav class="project-navigation">
        <a href="./project-autodesk-di.html" class="prev-project"
          >Previous Project: Crafting A Unified Messaging Experience. Lead UX
          Designer 8-month project</a
        >
        <a href="./project-adsk-notification.html" class="next-project"
          >Next Project</a
        >
      </nav> -->
    </main>
    <site-footer></site-footer>

    <!-- Image Lightbox Component -->
    <image-lightbox></image-lightbox>

    <script type="module" src="../js/main.js?v=1"></script>

    <!-- Password Protection and Performance Optimization -->
    <script type="module">
      import { protectCaseStudy } from "../js/password-protection-init.js";

      import analytics from "../js/analytics/simple-analytics.js";

      protectCaseStudy("project-intel-lfc");

      // Initialize analytics for case study
      document.addEventListener("DOMContentLoaded", () => {
        // Initialize case study specific analytics tracking
        analytics.trackCaseStudyInteraction("intel-lfc", "view");
      });
    </script>

    <!-- Sidebar Navigation Active State Script -->
    <script>
      document.addEventListener("DOMContentLoaded", function () {
        const sections = document.querySelectorAll("section[id]");
        const navLinks = document.querySelectorAll(".sidebar-nav a");
        const header = document.querySelector("site-header");

        function getHeaderHeight() {
          return header ? header.offsetHeight : 80;
        }

        function updateActiveNav() {
          const scrollY = window.pageYOffset;
          const headerHeight = getHeaderHeight();
          let current = "";

          sections.forEach((section) => {
            const sectionTop = section.offsetTop - headerHeight - 50;
            if (scrollY >= sectionTop) {
              current = section.getAttribute("id");
            }
          });

          navLinks.forEach((link) => {
            link.classList.remove("active");
            if (link.getAttribute("href") === "#" + current) {
              link.classList.add("active");
            }
          });
        }

        // Update on scroll
        window.addEventListener("scroll", updateActiveNav);

        // Update on load
        updateActiveNav();

        // Smooth scroll for navigation links
        navLinks.forEach((link) => {
          link.addEventListener("click", function (e) {
            e.preventDefault();
            const targetId = this.getAttribute("href").substring(1);
            const targetSection = document.getElementById(targetId);

            if (targetSection) {
              const headerHeight = getHeaderHeight();
              const elementPosition = targetSection.offsetTop;
              // Ensure h2 headers appear at top of viewport with proper spacing
              const offsetPosition = elementPosition - headerHeight - 30;

              window.scrollTo({
                top: Math.max(0, offsetPosition),
                behavior: "smooth",
              });
            }
          });
        });
      });
    </script>
  </body>
</html><|MERGE_RESOLUTION|>--- conflicted
+++ resolved
@@ -5,51 +5,6 @@
     <meta name="viewport" content="width=device-width, initial-scale=1.0" />
     <title>Intel LFC: Immersive Soccer App | Jason Swetzoff</title>
 
-<<<<<<< HEAD
-    <!-- SEO Meta Tags -->
-    <meta
-      name="description"
-      content="Case study: Leading UX design for Intel's groundbreaking Immersive Media project, developing native Android and iOS apps that leveraged FreeD, Voke VR, and innovative clip tagging technology to revolutionize soccer fan engagement."
-    />
-    <meta
-      name="keywords"
-      content="UX Design, Immersive Media, Intel, Liverpool FC, Mobile App Design, VR Technology, FreeD, Android iOS Development, Sports Technology"
-    />
-    <meta name="author" content="Jason Swetzoff" />
-    <meta name="robots" content="index, follow" />
-
-    <!-- Open Graph / Facebook -->
-    <meta
-      property="og:title"
-      content="Intel LFC: Immersive Soccer App | Jason Swetzoff"
-    />
-    <meta
-      property="og:description"
-      content="Case study: Leading UX design for Intel's groundbreaking Immersive Media project, developing native Android and iOS apps that leveraged FreeD, Voke VR, and innovative clip tagging technology to revolutionize soccer fan engagement."
-    />
-    <meta property="og:type" content="article" />
-    <meta
-      property="og:url"
-      content="https://jaswetz.github.io/projects/project-intel-lfc.html"
-    />
-    <meta
-      property="og:image"
-      content="https://jaswetz.github.io/img/projects/lfc/ios-android.png"
-    />
-    <meta property="og:site_name" content="Jason Swetzoff - UX Portfolio" />
-
-    <!-- Twitter Card -->
-    <meta name="twitter:card" content="summary_large_image" />
-    <meta name="twitter:title" content="Intel LFC: Immersive Soccer App" />
-    <meta
-      name="twitter:description"
-      content="Case study: Leading UX design for Intel's groundbreaking Immersive Media project, developing native Android and iOS apps that leveraged FreeD, Voke VR, and innovative clip tagging technology to revolutionize soccer fan engagement."
-    />
-    <meta
-      name="twitter:image"
-      content="https://jaswetz.github.io/img/projects/lfc/ios-android.png"
-    />
-=======
     <!-- Google Analytics 4 - Only load in production -->
     <script>
       // Only load GA4 in production environment
@@ -64,9 +19,7 @@
         script.async = true;
         script.src = "https://www.googletagmanager.com/gtag/js?id=G-Z5DNDF44NG";
         script.onerror = function () {
-          console.warn(
-            "Google Analytics script failed to load - this may be due to ad blockers or network issues"
-          );
+          // Google Analytics script failed to load
         };
         script.onload = function () {
           // Google Analytics script loaded
@@ -79,7 +32,6 @@
       async
       src="https://www.googletagmanager.com/gtag/js?id=G-Z5DNDF44NG"
     ></script>
->>>>>>> 95c43202
 
     <!-- Font optimization -->
     <!-- Preconnect to Google Fonts for faster loading -->
@@ -909,6 +861,7 @@
         >
       </nav> -->
     </main>
+
     <site-footer></site-footer>
 
     <!-- Image Lightbox Component -->
@@ -931,9 +884,14 @@
       });
     </script>
 
+    <!-- Initialize Feather Icons -->
+    <script>
+      feather.replace();
+    </script>
+
     <!-- Sidebar Navigation Active State Script -->
     <script>
-      document.addEventListener("DOMContentLoaded", function () {
+      document.addEventListener('DOMContentLoaded', function () {
         const sections = document.querySelectorAll("section[id]");
         const navLinks = document.querySelectorAll(".sidebar-nav a");
         const header = document.querySelector("site-header");
