--- conflicted
+++ resolved
@@ -5,50 +5,6 @@
     <meta name="viewport" content="width=device-width, initial-scale=1.0" />
     <title>Autodesk Fusion: Device Independence | Jason Swetzoff</title>
 
-<<<<<<< HEAD
-    <!-- SEO Meta Tags -->
-    <meta
-      name="description"
-      content="Case study: Leading the multi-year initiative to redefine Autodesk Fusion as a device-independent product, creating a responsive platform that scales seamlessly across mobile, tablet, web, and desktop environments."
-    />
-    <meta
-      name="keywords"
-      content="UX Design, Autodesk Fusion, Device Independence, Cross-Platform Design, Responsive Design, Mobile UX, Design Systems, Product Strategy"
-    />
-    <meta name="author" content="Jason Swetzoff" />
-
-    <!-- Open Graph / Facebook -->
-    <meta
-      property="og:title"
-      content="Autodesk Fusion: Device Independence | Jason Swetzoff"
-    />
-    <meta
-      property="og:description"
-      content="Case study: Leading the multi-year initiative to redefine Autodesk Fusion as a device-independent product, creating a responsive platform that scales seamlessly across mobile, tablet, web, and desktop environments."
-    />
-    <meta property="og:type" content="article" />
-    <meta
-      property="og:url"
-      content="https://jaswetz.github.io/projects/project-autodesk-di.html"
-    />
-    <meta
-      property="og:image"
-      content="https://jaswetz.github.io/img/projects/autodesk-DI/fusion-di.jpg"
-    />
-    <meta property="og:site_name" content="Jason Swetzoff - UX Portfolio" />
-
-    <!-- Twitter Card -->
-    <meta name="twitter:card" content="summary_large_image" />
-    <meta name="twitter:title" content="Autodesk Fusion: Device Independence" />
-    <meta
-      name="twitter:description"
-      content="Case study: Leading the multi-year initiative to redefine Autodesk Fusion as a device-independent product, creating a responsive platform that scales seamlessly across mobile, tablet, web, and desktop environments."
-    />
-    <meta
-      property="twitter:image"
-      content="https://jaswetz.github.io/img/projects/autodesk-DI/fusion-di.jpg"
-    />
-=======
     <!-- Google Analytics 4 - Only load in production -->
     <script>
       // Only load GA4 in production environment
@@ -63,9 +19,7 @@
         script.async = true;
         script.src = "https://www.googletagmanager.com/gtag/js?id=G-Z5DNDF44NG";
         script.onerror = function () {
-          console.warn(
-            "Google Analytics script failed to load - this may be due to ad blockers or network issues"
-          );
+          // Google Analytics script failed to load
         };
         script.onload = function () {
           // Google Analytics script loaded
@@ -78,7 +32,6 @@
       async
       src="https://www.googletagmanager.com/gtag/js?id=G-Z5DNDF44NG"
     ></script>
->>>>>>> 95c43202
 
     <!-- Font optimization -->
     <!-- Preconnect to Google Fonts for faster loading -->
