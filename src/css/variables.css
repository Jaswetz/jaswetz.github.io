--- conflicted
+++ resolved
@@ -270,17 +270,10 @@
   --button-gap: var(--space-xs);
 
   /* Lightbox */
-<<<<<<< HEAD
   --lightbox-bg: color-mix(in srgb, black 90%, white 10%);
   --lightbox-transition: all 0.3s cubic-bezier(0.4, 0, 0.2, 1);
   --lightbox-z-index: 9999;
   --caption-bg: color-mix(in srgb, black 70%, white 30%);
-=======
-  --lightbox-bg: rgb(0 0 0 / 90%);
-  --lightbox-transition: all 0.3s cubic-bezier(0.4, 0, 0.2, 1);
-  --lightbox-z-index: 9999;
-  --caption-bg: rgb(0 0 0 / 70%);
->>>>>>> e731af9b
   --caption-color: #fff;
   --focus-ring: 2px solid var(--accent-color, #06c);
   --focus-ring-offset: 2px;
