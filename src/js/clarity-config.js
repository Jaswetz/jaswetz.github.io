--- conflicted
+++ resolved
@@ -28,34 +28,11 @@
 
   // Add error handling and logging for Clarity script loading
   t.onerror = function () {
-<<<<<<< HEAD
-    console.warn(
-      'Clarity tracking unavailable - likely blocked by ad blocker or privacy extension:',
-      {
-        url: t.src,
-        error: 'ERR_BLOCKED_BY_CLIENT',
-        timestamp: new Date().toISOString(),
-        userAgent: navigator.userAgent,
-        referrer: document.referrer,
-        note: "This is expected behavior with privacy tools and won't affect site functionality",
-      }
-    );
-
-=======
->>>>>>> 95c43202
     // Set a global flag to indicate Clarity is blocked
     window.clarityBlocked = true;
   };
 
   t.onload = function () {
-<<<<<<< HEAD
-    console.warn('Clarity tracking initialized successfully:', {
-      url: t.src,
-      timestamp: new Date().toISOString(),
-    });
-
-=======
->>>>>>> 95c43202
     // Set a global flag to indicate Clarity is available
     window.clarityBlocked = false;
   };
@@ -88,11 +65,7 @@
       this.setupAutoTracking();
       this.trackSessionStart();
       this.isInitialized = true;
-<<<<<<< HEAD
-      console.warn('Enhanced Clarity tracking auto-initialized');
-=======
       // Enhanced Clarity tracking initialized
->>>>>>> 95c43202
     });
   }
 
@@ -116,11 +89,7 @@
       // Timeout after 10 seconds
       setTimeout(() => {
         clearInterval(checkClarity);
-<<<<<<< HEAD
-        console.warn('Clarity not available within timeout');
-=======
         // Clarity not available within timeout
->>>>>>> 95c43202
         resolve();
       }, 10000);
     });
@@ -155,13 +124,7 @@
       typeof window.clarity !== 'function' ||
       window.clarityBlocked === true
     ) {
-<<<<<<< HEAD
-      console.warn(
-        `Clarity tracking skipped for ${eventName} (Clarity unavailable)`
-      );
-=======
       // Clarity tracking skipped - unavailable
->>>>>>> 95c43202
       return;
     }
 
@@ -183,11 +146,7 @@
       timestamp: Date.now(),
     });
 
-<<<<<<< HEAD
-    console.warn(`Clarity Event: ${eventName}`, enhancedProperties);
-=======
     // Event tracked in Clarity
->>>>>>> 95c43202
   }
 
   /**
