// Issue #7: Implement a robust solution for unsupported browsers (Requirement 3.2)
// See: https://github.com/Jaswetz/jaswetz.github.io/issues/7
// Main JavaScript file with Optimized Bundle Size

// Load CSS normally - simpler approach
import '../css/main.css';

// Load critical components dynamically to reduce main bundle
const loadSiteHeaderModule = () =>
  import('./components/site-header/SiteHeader.js');
const loadSiteFooterModule = () =>
  import('./components/site-footer/SiteFooter.js');

// Lazy load non-critical components and systems
const loadAnalyticsModule = () => import('./analytics/simple-analytics.js');
const loadClarityModule = () => import('./clarity-config.js');
const loadImageLoaderModule = () => import('./enhanced-image-loader.js');
const loadImageLightboxModule = () =>
  import('./components/ImageLightbox/ImageLightbox.js');
const loadSidebarNavigationModule = () =>
  import('./components/sidebar-navigation/SidebarNavigation.js');
const loadPasswordProtectionModule = () =>
  import('./auth/password-protection.js');

// Global functions to load modules when needed
window.loadAnalytics = async () => {
  try {
    await loadAnalyticsModule();
    return window.portfolioAnalytics;
  } catch (error) {
    console.warn('Failed to load Analytics:', error);
    return null;
  }
};

window.loadClarity = async () => {
  try {
    await loadClarityModule();
  } catch (error) {
    console.warn('Failed to load Clarity:', error);
  }
};

window.loadImageLoader = async () => {
  try {
    await loadImageLoaderModule();
    return window.enhancedImageLoader;
  } catch (error) {
    console.warn('Failed to load ImageLoader:', error);
    return null;
  }
};

window.loadImageLightbox = async () => {
  try {
    const { default: ImageLightbox } = await loadImageLightboxModule();
    if (!customElements.get('image-lightbox')) {
      customElements.define('image-lightbox', ImageLightbox);
    }
    return ImageLightbox;
  } catch (error) {
    console.warn('Failed to load ImageLightbox:', error);
    return null;
  }
};

window.loadSidebarNavigation = async () => {
  try {
    const { default: SidebarNavigation } = await loadSidebarNavigationModule();
    return SidebarNavigation;
  } catch (error) {
    console.warn('Failed to load SidebarNavigation:', error);
    return null;
  }
};

window.loadPasswordProtection = async () => {
  try {
    await loadPasswordProtectionModule();
  } catch (error) {
    console.warn('Failed to load PasswordProtection:', error);
  }
};

// Minimal browser support check (inline)
if (!('customElements' in window && 'attachShadow' in Element.prototype)) {
  console.warn('Web Components not supported - some features may not work');
}

// Immediate scroll handler for header (before component loads)
function handleHeaderScroll() {
  const header = document.querySelector('site-header');
  if (header) {
    const currentScrollY = window.scrollY;
    if (currentScrollY > 10) {
      header.classList.add('scrolled');
    } else {
      header.classList.remove('scrolled');
    }
  }
}

// Add immediate scroll listener
window.addEventListener('scroll', handleHeaderScroll, { passive: true });

// Initialize critical systems and lazy load non-critical ones
document.addEventListener('DOMContentLoaded', async () => {
  // Load critical components
  try {
    const [{ default: SiteHeader }, { default: SiteFooter }] =
      await Promise.all([loadSiteHeaderModule(), loadSiteFooterModule()]);

    // Define critical custom elements
    if (window.customElements) {
      if (!customElements.get('site-header')) {
        customElements.define('site-header', SiteHeader);
        // Remove the immediate scroll handler once the component is defined
        window.removeEventListener('scroll', handleHeaderScroll);
      }
      if (!customElements.get('site-footer')) {
        customElements.define('site-footer', SiteFooter);
      }
    }
  } catch (error) {
    console.warn('Failed to load critical components:', error);
  }
  // Load analytics system and set up tracking (non-blocking)
  window.loadAnalytics().then(() => {
    // Set up minimal event tracking
    document.querySelectorAll('[data-track-project-name]').forEach(card => {
      card.addEventListener('click', () => {
        const projectName = card.getAttribute('data-track-project-name');
        const projectType = card.getAttribute('data-track-project-type');
        window.portfolioAnalytics?.trackProjectClick(projectName, projectType);
      });
    });

    document.querySelectorAll('a[href*="Resume.pdf"]').forEach(link => {
      link.addEventListener('click', () => {
        window.portfolioAnalytics?.trackResumeDownload();
      });
    });

    document.querySelectorAll("a[href^='http']").forEach(link => {
      if (
        link instanceof HTMLAnchorElement &&
        link.hostname !== window.location.hostname
      ) {
        link.addEventListener('click', () => {
          window.portfolioAnalytics?.trackExternalLink(
            link.href,
            link.textContent?.trim() || ''
          );
        });
      }
    });
  });

  // Load other systems (non-blocking)
  window.loadClarity();
  window.loadImageLoader();

  // Initialize sidebar navigation on pages that have it
  if (document.querySelector('.sidebar-nav')) {
    try {
      const SidebarNavigation = await window.loadSidebarNavigation();
      if (SidebarNavigation) {
        new SidebarNavigation();
      }
    } catch (error) {
      console.warn('Failed to load SidebarNavigation:', error);
    }
  }

  // Initialize ImageLightbox on project pages
  if (document.querySelector('body.project')) {
    try {
      await window.loadImageLightbox();
    } catch (error) {
      console.warn('Failed to load ImageLightbox:', error);
    }
  }

  // Add click functionality to the animated 2D logo
  const logo2d = document.querySelector('.logo-2d');
  if (logo2d !== null && logo2d instanceof HTMLElement) {
    // Make the logo clickable by adding cursor pointer style
    logo2d.style.cursor = 'pointer';

    // Add click event listener
    logo2d.addEventListener('click', e => {
      e.preventDefault();

      // Find the featured projects section
      const featuredProjectsSection =
        document.querySelector('#featured-projects');
      if (featuredProjectsSection instanceof HTMLElement) {
        // Smooth scroll to the featured projects section
        featuredProjectsSection.scrollIntoView({
          behavior: 'smooth',
          block: 'start',
        });

        // Optional: Update URL hash
        window.history.pushState(null, null, '#featured-projects');
      }
    });

    // Add keyboard accessibility (Enter and Space keys)
    logo2d.addEventListener('keydown', e => {
      if (e instanceof KeyboardEvent && (e.key === 'Enter' || e.key === ' ')) {
        e.preventDefault();
        logo2d.click(); // Trigger the click event
      }
    });

    // Make it focusable for keyboard navigation
    logo2d.setAttribute('tabindex', '0');
    logo2d.setAttribute('role', 'button');
    logo2d.setAttribute('aria-label', 'Scroll to featured projects section');
  }
});

// --- Debug Styles Toggle ---
document.addEventListener('keydown', function (event) {
  // Check for Ctrl+Shift+D
  if (event.ctrlKey && event.shiftKey && event.key === 'D') {
    event.preventDefault(); // Prevent default browser action for this shortcut

    const body = document.body;
    const layoutClass = 'debug-layout-outlines';
    const rhythmClass = 'debug-typographic-rhythm';

    // Toggle layout outlines
    body.classList.toggle(layoutClass);
    // Toggle typographic rhythm
    body.classList.toggle(rhythmClass);

    // Debug styles toggled (silent operation for production)
  }
});
// --- End Debug Styles Toggle ---

// Enhanced Image Loader is auto-initialized in its own module

<<<<<<< HEAD
// Simple analytics system initialized automatically
// Use window.portfolioAnalytics for manual tracking

// Register Service Worker for caching and offline support
if ('serviceWorker' in navigator) {
  window.addEventListener('load', () => {
    navigator.serviceWorker
      .register(new URL('./service-worker.js', import.meta.url))
      .then(registration => {
        console.warn(
          'Service Worker registered successfully:',
          registration.scope
        );

        // Handle updates
        registration.addEventListener('updatefound', () => {
          const newWorker = registration.installing;
          if (newWorker) {
            newWorker.addEventListener('statechange', () => {
              if (
                newWorker.state === 'installed' &&
                navigator.serviceWorker.controller
              ) {
                // New version available
                console.warn('New service worker version available');
                // Optionally show user notification for update
              }
            });
          }
        });
      })
      .catch(error => {
        console.warn('Service Worker registration failed:', error);
      });
  });
}
=======
// Initialize Advanced Analytics System
document.addEventListener("DOMContentLoaded", async () => {
  try {
    // Initializing Advanced Analytics System

    // Import analytics modules dynamically to avoid circular dependencies
    const [
      { ConversionTracker },
      { CrossPlatformIntegration },
      { UserJourneyAnalyzer },
      { UserSegmentation },
      { PerformanceMonitorIntegration },
      { ConversionOptimizationFramework },
      { ABTestingFramework },
      { ConversionDashboard },
    ] = await Promise.all([
      import("./analytics/ConversionTracker.js"),
      import("./analytics/CrossPlatformIntegration.js"),
      import("./analytics/UserJourneyAnalyzer.js"),
      import("./analytics/UserSegmentation.js"),
      import("./analytics/PerformanceMonitorIntegration.js"),
      import("./analytics/ConversionOptimizationFramework.js"),
      import("./analytics/ABTestingFramework.js"),
      import("./analytics/ConversionDashboard.js"),
    ]);

    // Get the main analytics instance
    const { default: analytics } = await import("./analytics/index.js");

    // Initialize core analytics modules
    const conversionTracker = new ConversionTracker(analytics.manager);
    const crossPlatformIntegration = new CrossPlatformIntegration(
      analytics.manager,
      analytics.tracker
    );
    const userJourneyAnalyzer = new UserJourneyAnalyzer(
      analytics.tracker,
      conversionTracker
    );
    const userSegmentation = new UserSegmentation(
      analytics.manager,
      conversionTracker
    );
    const performanceMonitor = new PerformanceMonitorIntegration(
      analytics.manager
    );

    // Initialize optimization framework
    const optimizationFramework = new ConversionOptimizationFramework(
      analytics.manager,
      conversionTracker,
      userJourneyAnalyzer,
      userSegmentation,
      performanceMonitor
    );

    // Initialize A/B testing framework
    const abTestingFramework = new ABTestingFramework(
      analytics.manager,
      conversionTracker
    );

    // Initialize dashboard
    const conversionDashboard = new ConversionDashboard(
      analytics.manager,
      conversionTracker,
      userJourneyAnalyzer,
      userSegmentation,
      performanceMonitor,
      optimizationFramework,
      abTestingFramework
    );

    // Initialize all modules in dependency order
    await Promise.all([
      conversionTracker.initialize?.() || Promise.resolve(),
      crossPlatformIntegration.initialize(),
      userJourneyAnalyzer.initialize(),
      userSegmentation.initialize(),
      performanceMonitor.initialize(),
      optimizationFramework.initialize(),
      abTestingFramework.initialize(),
      conversionDashboard.initialize(),
    ]);

    // Advanced Analytics System initialized successfully

    // Make modules globally available for debugging (remove in production)
    if (
      window.location.hostname === "localhost" ||
      window.location.hostname === "127.0.0.1"
    ) {
      window.analyticsSystem = {
        analytics,
        conversionTracker,
        crossPlatformIntegration,
        userJourneyAnalyzer,
        userSegmentation,
        performanceMonitor,
        optimizationFramework,
        abTestingFramework,
        conversionDashboard,
        // Utility functions
        exportData: () => ({
          journey: userJourneyAnalyzer.exportAnalysisData(),
          segments: userSegmentation.exportSegmentationData(),
          performance: performanceMonitor.exportPerformanceData(),
          recommendations: optimizationFramework.exportFrameworkData(),
          experiments: abTestingFramework.exportTestingData(),
          dashboard: conversionDashboard.exportDashboardData(),
        }),
        resetAll: () => {
          localStorage.clear();
          // All analytics data reset
        },
      };
    }
  } catch (error) {
    // Failed to initialize Advanced Analytics System - basic analytics will continue
  }
});
>>>>>>> 95c43202
<|MERGE_RESOLUTION|>--- conflicted
+++ resolved
@@ -243,69 +243,10 @@
 
 // Enhanced Image Loader is auto-initialized in its own module
 
-<<<<<<< HEAD
-// Simple analytics system initialized automatically
-// Use window.portfolioAnalytics for manual tracking
-
-// Register Service Worker for caching and offline support
-if ('serviceWorker' in navigator) {
-  window.addEventListener('load', () => {
-    navigator.serviceWorker
-      .register(new URL('./service-worker.js', import.meta.url))
-      .then(registration => {
-        console.warn(
-          'Service Worker registered successfully:',
-          registration.scope
-        );
-
-        // Handle updates
-        registration.addEventListener('updatefound', () => {
-          const newWorker = registration.installing;
-          if (newWorker) {
-            newWorker.addEventListener('statechange', () => {
-              if (
-                newWorker.state === 'installed' &&
-                navigator.serviceWorker.controller
-              ) {
-                // New version available
-                console.warn('New service worker version available');
-                // Optionally show user notification for update
-              }
-            });
-          }
-        });
-      })
-      .catch(error => {
-        console.warn('Service Worker registration failed:', error);
-      });
-  });
-}
-=======
 // Initialize Advanced Analytics System
 document.addEventListener("DOMContentLoaded", async () => {
   try {
     // Initializing Advanced Analytics System
-
-    // Import analytics modules dynamically to avoid circular dependencies
-    const [
-      { ConversionTracker },
-      { CrossPlatformIntegration },
-      { UserJourneyAnalyzer },
-      { UserSegmentation },
-      { PerformanceMonitorIntegration },
-      { ConversionOptimizationFramework },
-      { ABTestingFramework },
-      { ConversionDashboard },
-    ] = await Promise.all([
-      import("./analytics/ConversionTracker.js"),
-      import("./analytics/CrossPlatformIntegration.js"),
-      import("./analytics/UserJourneyAnalyzer.js"),
-      import("./analytics/UserSegmentation.js"),
-      import("./analytics/PerformanceMonitorIntegration.js"),
-      import("./analytics/ConversionOptimizationFramework.js"),
-      import("./analytics/ABTestingFramework.js"),
-      import("./analytics/ConversionDashboard.js"),
-    ]);
 
     // Get the main analytics instance
     const { default: analytics } = await import("./analytics/index.js");
@@ -402,4 +343,33 @@
     // Failed to initialize Advanced Analytics System - basic analytics will continue
   }
 });
->>>>>>> 95c43202
+
+// Register Service Worker for caching and offline support
+if ('serviceWorker' in navigator) {
+  window.addEventListener('load', () => {
+    navigator.serviceWorker
+      .register(new URL('./service-worker.js', import.meta.url))
+      .then(registration => {
+        // Service Worker registered successfully
+
+        // Handle updates
+        registration.addEventListener('updatefound', () => {
+          const newWorker = registration.installing;
+          if (newWorker) {
+            newWorker.addEventListener('statechange', () => {
+              if (
+                newWorker.state === 'installed' &&
+                navigator.serviceWorker.controller
+              ) {
+                // New version available
+                // Optionally show user notification for update
+              }
+            });
+          }
+        });
+      })
+      .catch(error => {
+        // Service Worker registration failed
+      });
+  });
+}